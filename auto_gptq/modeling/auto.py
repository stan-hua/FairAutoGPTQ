--- conflicted
+++ resolved
@@ -10,10 +10,7 @@
 from .llama import LlamaGPTQForCausalLM
 from .moss import MOSSGPTQForCausalLM
 from .opt import OPTGPTQForCausalLM
-<<<<<<< HEAD
 from .gpt_bigcode import GPTBigCodeGPTQForCausalLM
-=======
->>>>>>> 358ff80d
 
 
 GPTQ_CAUSAL_LM_MODEL_MAP = {
@@ -24,11 +21,8 @@
     "llama": LlamaGPTQForCausalLM,
     "opt": OPTGPTQForCausalLM,
     "moss": MOSSGPTQForCausalLM,
-<<<<<<< HEAD
     "gpt_bigcode": GPTBigCodeGPTQForCausalLM
-=======
     "codegen": CodeGenGPTQForCausalLM
->>>>>>> 358ff80d
 }
 
 
